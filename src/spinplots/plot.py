"""This module contains functions to plot NMR spectra from Bruker data."""
import nmrglue as ng
import os
import matplotlib.pyplot as plt
import numpy as np
from matplotlib import cm

def bruker2d(data_path, contour_start, contour_num, contour_factor, cmap=None, xlim=None, ylim=None, save=False, filename=None, format=None):
    """
    Plots a 2D NMR spectrum from Bruker data.

    Parameters:
        data_path (str): Path to the Bruker data directory.
        contour_start (float): The starting value for the contour lines.
        contour_num (int): The number of contour lines.
        contour_factor (float): The factor by which the contour levels increase.

    Keyword arguments:
        cmap (str): The colormap to use for the contour lines.
        xlim (tuple): The limits for the x-axis.
        ylim (tuple): The limits for the y-axis.
        save (bool): Whether to save the plot.
        filename (str): The name of the file to save the plot.
        format (str): The format to save the file in.

    Example:
        plot_2d_nmr_spectrum('data/2d_data', 0.1, 10, 1.2, cmap='viridis', xlim=(0, 100), ylim=(0, 100), save=True, filename='2d_spectrum', format='png')
    """
    dic, data = ng.bruker.read_pdata(data_path)
    udic = ng.bruker.guess_udic(dic, data)
    
    nuclei_x = udic[1]['label']
    nuclei_y = udic[0]['label']
    
    # Extract the number and nucleus symbol from the label
    number_x, nucleus_x = ''.join(filter(str.isdigit, nuclei_x)), ''.join(filter(str.isalpha, nuclei_x))
    number_y, nucleus_y = ''.join(filter(str.isdigit, nuclei_y)), ''.join(filter(str.isalpha, nuclei_y))
    
    uc_x = ng.fileiobase.uc_from_udic(udic, dim=1)
    ppm_x = uc_x.ppm_scale()
    ppm_x_limits = uc_x.ppm_limits()
    proj_x = np.amax(data, axis=0)
    
    uc_y = ng.fileiobase.uc_from_udic(udic, dim=0)
    ppm_y = uc_y.ppm_scale()
    ppm_y_limits = uc_y.ppm_limits()
    proj_y = np.amax(data, axis=1)
    
    # Create figure and axis
    ax = plt.figure(constrained_layout=False).subplot_mosaic(
    """
    .a
    bA
    """,
    gridspec_kw={"height_ratios": [0.9, 6.0], "width_ratios": [0.8, 6.0], 'wspace': 0.03, 'hspace': 0.04},
    )   
    
    # Contour levels
    contour_levels = contour_start * contour_factor ** np.arange(contour_num)
    
    # Plot contour lines with the provided colormap if cmap is provided
    if cmap is not None:
        contour_plot = ax['A'].contour(data, contour_levels, extent=(ppm_x_limits[0], ppm_x_limits[1], ppm_y_limits[0], ppm_y_limits[1]), cmap=cmap, linewidth=0.8)
        darkest_color = contour_plot.collections[0].get_edgecolor()[0]  # Get the color of the first contour line
    else:
        darkest_color = 'black'
        contour_plot = ax['A'].contour(data, contour_levels, extent=(ppm_x_limits[0], ppm_x_limits[1], ppm_y_limits[0], ppm_y_limits[1]), colors = 'black', linewidth=0.8)
    
    # Plot projections with the extracted color
    ax['a'].plot(ppm_x, proj_x, linewidth=0.8, color=darkest_color)
    ax['a'].axis(False)
    ax['b'].plot(-proj_y, ppm_y, linewidth=0.8, color=darkest_color)
    ax['b'].axis(False)
    
    # Set axis labels with LaTeX formatting and non-italicized letters and position
    ax['A'].set_xlabel(f'$^{{{number_x}}}\\mathrm{{{nucleus_x}}}$ (ppm)', fontsize=13)
    ax['A'].set_ylabel(f'$^{{{number_y}}}\\mathrm{{{nucleus_y}}}$ (ppm)', fontsize=13)
    ax['A'].yaxis.set_label_position('right')
    ax['A'].yaxis.tick_right()
    ax['A'].tick_params(axis='x', labelsize=12)
    ax['A'].tick_params(axis='y', labelsize=12)
    
    
    # Set axis limits if provided
    if xlim:
        ax['A'].set_xlim(xlim)
        ax['a'].set_xlim(xlim)
    if ylim:
        ax['A'].set_ylim(ylim)
        ax['b'].set_ylim(ylim)

    
    # Show the plot or save it
    if save:
        if filename:
            full_filename = filename + "." + format
        else:
            full_filename = "2d_nmr_spectrum." + format
        plt.savefig(full_filename, format=format, dpi=300, bbox_inches='tight', pad_inches=0.1)
    else:
        plt.show()

    return ax


# Function to easily plot 1D NMR spectra in Bruker's format
def bruker1d(data_paths, labels=None, xlim=None, save=False, filename=None, format=None, frame=False, normalized=False, stacked=False, color=None):
    """
    Plots 1D NMR spectra from Bruker data.

    Parameters:
        data_paths (list): List of paths to the Bruker data directories.

    Keyword arguments:
        labels (list): List of labels for the spectra.
        xlim (tuple): The limits for the x-axis.
        save (bool): Whether to save the plot.
        filename (str): The name of the file to save the plot.
        format (str): The format to save the file in.
        frame (bool): Whether to show the frame.
        normalized (bool): Whether to normalize the spectra.
        stacked (bool): Whether to stack the spectra.
        color (str): List of colors for the spectra.

    Example:
        plot_1d_nmr_spectra(['data/1d_data1', 'data/1d_data2'], labels=['Spectrum 1', 'Spectrum 2'], xlim=(0, 100), save=True, filename='1d_spectra', format='png', frame=False, normalized=True, stacked=True, color=['red', 'blue'])
    """
    fig, ax = plt.subplots()
    
    nucleus_set = set()

    prev_max = 0
    for i, data_path in enumerate(data_paths):
        dic, data = ng.bruker.read_pdata(data_path)
        udic = ng.bruker.guess_udic(dic, data)
        
        nuclei = udic[0]['label']
        
        # Extract the number and nucleus symbol from the label
        number, nucleus = ''.join(filter(str.isdigit, nuclei)), ''.join(filter(str.isalpha, nuclei))

        # Check if the same nucleus is being used
        nucleus_set.add(nucleus)
        if len(nucleus_set) > 1:
            raise ValueError("All the spectra must be of the same nucleus.")
        
        uc = ng.fileiobase.uc_from_udic(udic, dim=0)
        ppm = uc.ppm_scale()
        ppm_limits = uc.ppm_limits()
        
        # Normalize the spectrum
        if normalized:
            data = data / np.amax(data)

        # Stack the spectra
        if stacked:
            data += i * 1.1 if normalized else prev_max

        # Plot the spectrum
        if labels and color:
            ax.plot(ppm, data, label=labels[i], color=color[i])
            ax.legend()
        elif labels:
            ax.plot(ppm, data, label=labels[i])
            ax.legend()
        elif color:
            ax.plot(ppm, data, color=color[i])
        else:
            ax.plot(ppm, data)

        prev_max = np.amax(data)
    
    # Set axis labels with LaTeX formatting and non-italicized letters
    ax.set_xlabel(f'$^{{{number}}}\\mathrm{{{nucleus}}}$ (ppm)', fontsize=13)
    ax.tick_params(axis='x', labelsize=12)

    # Remove frame
    if not frame:
        ax.spines['top'].set_visible(False)
        ax.spines['right'].set_visible(False)
        ax.spines['left'].set_visible(False)
        ax.set_yticklabels([])
        ax.set_yticks([])
    else:
        ax.set_ylabel('Intensity (a.u.)', fontsize=13)
        ax.tick_params(axis='y', labelsize=12)

    # Set axis limits if provided
    if xlim:
        ax.set_xlim(xlim)

    # Show the plot or save it
    if save:
        if filename:
            full_filename = filename + "." + format
        else:
            full_filename = "1d_nmr_spectra." + format
        fig.savefig(full_filename, format=format, dpi=300, bbox_inches='tight', pad_inches=0.1)
    else:
        plt.show()

    return fig, ax

# Function to easily plot 1D NMR spectra in Bruker's format in a grid
def bruker1d_grid(data_paths, labels=None, subplot_dims=(1, 1), xlim=None, save=False, filename=None, format='png', frame=False, normalized=False, color=None):
    """
    Plots 1D NMR spectra from Bruker data in subplots.

    Parameters:
        data_paths (list): List of paths to the Bruker data directories.
        labels (list): List of labels for the spectra.
        subplot_dims (tuple): Dimensions of the subplot grid (rows, cols).
        xlim (tuple): The limits for the x-axis.
        save (bool): Whether to save the plot.
        filename (str): The name of the file to save the plot.
        format (str): The format to save the file in.
        frame (bool): Whether to show the frame.
        normalized (bool): Whether to normalize the spectra.
        color (str): List of colors for the spectra.
    """
    rows, cols = subplot_dims
    fig, axes = plt.subplots(rows, cols, figsize=(5 * cols, 4 * rows))
    axes = axes.flatten() if rows * cols > 1 else [axes]

    for i, data_path in enumerate(data_paths):
        if i >= len(axes):
            break
        ax = axes[i]
        dic, data = ng.bruker.read_pdata(data_path)
        udic = ng.bruker.guess_udic(dic, data)
        
        nuclei = udic[0]['label']
        number, nucleus = ''.join(filter(str.isdigit, nuclei)), ''.join(filter(str.isalpha, nuclei))
        
        uc = ng.fileiobase.uc_from_udic(udic, dim=0)
        ppm = uc.ppm_scale()
        
        if normalized:
            data = data / np.amax(data)
        
        if labels and color:
            ax.plot(ppm, data, label=labels[i], color=color[i])
            ax.legend()
        elif labels:
            ax.plot(ppm, data, label=labels[i])
            ax.legend()
        elif color:
            ax.plot(ppm, data, color=color[i])
        else:
            ax.plot(ppm, data)
        
        ax.set_xlabel(f'$^{{{number}}}\\mathrm{{{nucleus}}}$ (ppm)', fontsize=13)
        ax.tick_params(axis='x', labelsize=12)

        if not frame:
            ax.spines['top'].set_visible(False)
            ax.spines['right'].set_visible(False)
            ax.spines['left'].set_visible(False)
            ax.set_yticklabels([])
            ax.set_yticks([])
        else:
            ax.set_ylabel('Intensity (a.u.)', fontsize=13)
            ax.tick_params(axis='y', labelsize=12)

        if xlim:
            ax.set_xlim(xlim)

    plt.tight_layout()

    if save:
        if filename:
            full_filename = filename + "." + format
        else:
            full_filename = "1d_nmr_spectra." + format
        fig.savefig(full_filename, format=format, dpi=300, bbox_inches='tight', pad_inches=0.1)
    else:
<<<<<<< HEAD
        fig.show()

    return fig, axes
=======
        plt.show()
>>>>>>> f40c6af4
<|MERGE_RESOLUTION|>--- conflicted
+++ resolved
@@ -101,7 +101,6 @@
         plt.show()
 
     return ax
-
 
 # Function to easily plot 1D NMR spectra in Bruker's format
 def bruker1d(data_paths, labels=None, xlim=None, save=False, filename=None, format=None, frame=False, normalized=False, stacked=False, color=None):
@@ -274,10 +273,6 @@
             full_filename = "1d_nmr_spectra." + format
         fig.savefig(full_filename, format=format, dpi=300, bbox_inches='tight', pad_inches=0.1)
     else:
-<<<<<<< HEAD
         fig.show()
 
-    return fig, axes
-=======
-        plt.show()
->>>>>>> f40c6af4
+    return fig, axes